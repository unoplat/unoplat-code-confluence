--- conflicted
+++ resolved
@@ -85,11 +85,8 @@
     
     return jar_path
 
-<<<<<<< HEAD
+
 def start_parsing(local_workspace_path, settings, programming_language, output_path,output_file_name, codebase_name, github_token, arcguard_cli_repo, local_download_directory, iload_json, iparse_json, isummariser):
-=======
-def start_parsing(local_workspace_path, settings, programming_language, output_path, codebase_name, github_token, arcguard_cli_repo, local_download_directory, iload_json, iparse_json, isummariser):
->>>>>>> 0c4cd392
 
     # Log the start of the parsing process
     logger.info("Starting parsing process...")
@@ -126,23 +123,20 @@
     
     dspy_class_pipeline_summary : CodeConfluenceClassModule = CodeConfluenceClassModule()
     
-<<<<<<< HEAD
+
     dspy_package_pipeline_summary : CodeConfluencePackageModule = CodeConfluencePackageModule()
 
     dspy_codebase_pipeline_summary: CodeConfluenceCodebaseModule = CodeConfluenceCodebaseModule()
-=======
+
     dspy_function_pipeline_summary : CodeConfluenceFunctionModule = CodeConfluenceFunctionModule()
     
     dspy_class_pipeline_summary : CodeConfluenceClassModule = CodeConfluenceClassModule()
     
-    dspy_package_pipeline_summary : CodeConfluencePackageModule = CodeConfluencePackageModule()
-
-    dspy_codebase_pipeline_summary: CodeConfluenceCodebaseModule = CodeConfluenceCodebaseModule()
     
     codebase_summary = CodebaseSummaryParser(unoplat_codebase,dspy_function_pipeline_summary, dspy_class_pipeline_summary,dspy_package_pipeline_summary,dspy_codebase_pipeline_summary,settings)
 
     codebase_summary.parse_codebase()
->>>>>>> 0c4cd392
+
     
     codebase_summary = CodebaseSummaryParser(unoplat_codebase,dspy_function_pipeline_summary, dspy_class_pipeline_summary,dspy_package_pipeline_summary,dspy_codebase_pipeline_summary,settings)
 
