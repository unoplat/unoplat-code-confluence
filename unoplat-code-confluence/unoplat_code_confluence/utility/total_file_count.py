# Standard Library
<<<<<<< HEAD
import os
import glob
=======
import glob
import os
>>>>>>> b509efc3

# Third Party
from loguru import logger


class TotalFileCount:
    def __init__(self, directory, extension):
        self.directory = directory
        self.extension = extension
        logger.info(f"FileCounter initialized with directory: {directory} and extension: {extension}")

    def count_files(self):
        logger.info("Counting files...")
        # Ensure the extension starts with a dot
        if not self.extension.startswith('.'):
            self.extension = '.' + self.extension
        
        # Create a pattern for glob to match all files with the extension
        pattern = os.path.join(self.directory, '**', '*' + self.extension)
        
        # Use glob.glob with recursive=True to find all files matching the pattern
        files = glob.glob(pattern, recursive=True)
        
        logger.info(f"Total files found: {len(files)}")
        
        # Return the count of files
        return len(files)<|MERGE_RESOLUTION|>--- conflicted
+++ resolved
@@ -1,14 +1,10 @@
 # Standard Library
-<<<<<<< HEAD
 import os
 import glob
-=======
-import glob
-import os
->>>>>>> b509efc3
 
 # Third Party
 from loguru import logger
+
 
 
 class TotalFileCount:
